# pylint: disable=abstract-method invalid-name protected-access
"""Lambdify `sympy` expression trees to a `.Function`."""

import logging
import re
from typing import (
    Any,
    Callable,
    Dict,
    Iterable,
    List,
    Mapping,
    Optional,
    Sequence,
    Tuple,
<<<<<<< HEAD
    Type,
    TypeVar,
=======
    Union,
>>>>>>> 7e2c2afe
)

import sympy as sp
from sympy.printing.numpy import NumPyPrinter
from sympy.printing.printer import Printer
from tqdm.auto import tqdm

from tensorwaves.function._backend import get_backend_modules, jit_compile
from tensorwaves.interface import ParameterValue

from . import ParametrizedBackendFunction, PositionalArgumentFunction


def create_function(
    expression: sp.Expr,
    backend: str,
    max_complexity: Optional[int] = None,
    **kwargs: Any,
) -> PositionalArgumentFunction:
    sorted_symbols = sorted(expression.free_symbols, key=lambda s: s.name)
    lambdified_function = _lambdify_normal_or_fast(
        expression=expression,
        symbols=sorted_symbols,
        backend=backend,
        max_complexity=max_complexity,
        **kwargs,
    )
    return PositionalArgumentFunction(
        function=lambdified_function,
        argument_order=tuple(map(str, sorted_symbols)),
    )


def create_parametrized_function(
    expression: sp.Expr,
    parameters: Mapping[sp.Symbol, ParameterValue],
    backend: str,
    use_cse: bool = True,
    max_complexity: Optional[int] = None,
    **kwargs: Any,
) -> ParametrizedBackendFunction:
    sorted_symbols = sorted(expression.free_symbols, key=lambda s: s.name)
<<<<<<< HEAD
    lambdified_function = _lambdify_normal_or_fast(
        expression=expression,
        symbols=sorted_symbols,
        backend=backend,
        max_complexity=max_complexity,
        **kwargs,
    )
=======
    if max_complexity is None:
        lambdified_function = lambdify(
            expression=expression,
            symbols=sorted_symbols,
            backend=backend,
            use_cse=use_cse,
            **kwargs,
        )
    else:
        lambdified_function = fast_lambdify(
            expression=expression,
            symbols=sorted_symbols,
            backend=backend,
            use_cse=use_cse,
            max_complexity=max_complexity,
            **kwargs,
        )
>>>>>>> 7e2c2afe
    return ParametrizedBackendFunction(
        function=lambdified_function,
        argument_order=tuple(map(str, sorted_symbols)),
        parameters={
            symbol.name: value for symbol, value in parameters.items()
        },
    )


def _lambdify_normal_or_fast(
    expression: sp.Expr,
    symbols: Sequence[sp.Symbol],
    backend: str,
    max_complexity: Optional[int] = None,
    **kwargs: Any,
) -> Callable:
    """Switch between `.lambdify` and `.fast_lambdify`."""
    if max_complexity is None:
        return lambdify(
            expression=expression,
            symbols=symbols,
            backend=backend,
            **kwargs,
        )
    return fast_lambdify(
        expression=expression,
        symbols=symbols,
        backend=backend,
        max_complexity=max_complexity,
        **kwargs,
    )


def lambdify(
    expression: sp.Expr,
    symbols: Sequence[sp.Symbol],
    backend: str,
    use_cse: bool = True,
    **kwargs: Any,
) -> Callable:
    """A wrapper around :func:`~sympy.utilities.lambdify.lambdify`.

    Args:
        expression: the `sympy.Expr <sympy.core.expr.Expr>` that you want to
            express as a function in a certain computation back-end.
        symbols: The `~sympy.core.symbol.Symbol` instances in the expression
            that you want to serve as **positional arguments** in the
            lambdified function. Note that positional arguments are
            **ordered**.
        backend: Computational back-end in which to express the lambdified
            function.
        use_cse: Lambdify with common sub-expressions (see :code:`cse` argument
            in :func:`~sympy.utilities.lambdify.lambdify`).
        kwargs: Any additional key-word arguments passed to
            :func:`sympy.utilities.lambdify.lambdify`.
    """
    # pylint: disable=import-outside-toplevel, too-many-return-statements
    def jax_lambdify() -> Callable:
        return jit_compile(backend="jax")(
            _sympy_lambdify(
                expression,
                symbols,
                modules=modules,
                printer=_JaxPrinter(),
                use_cse=use_cse,
                **kwargs,
            )
        )

    def numba_lambdify() -> Callable:
        return jit_compile(backend="numba")(
            _sympy_lambdify(expression, symbols, modules="numpy", **kwargs)
        )

    def tensorflow_lambdify() -> Callable:
        # pylint: disable=import-error
        import tensorflow.experimental.numpy as tnp  # pyright: reportMissingImports=false

        return _sympy_lambdify(
            expression,
            symbols,
            modules=tnp,
            printer=_TensorflowPrinter(),
            use_cse=use_cse,
            **kwargs,
        )

    modules = get_backend_modules(backend)
    if isinstance(backend, str):
        if backend == "jax":
            return jax_lambdify()
        if backend == "numba":
            return numba_lambdify()
        if backend in {"tensorflow", "tf"}:
            return tensorflow_lambdify()

    if isinstance(backend, tuple):
        if any("jax" in x.__name__ for x in backend):
            return jax_lambdify()
        if any("numba" in x.__name__ for x in backend):
            return numba_lambdify()
        if any(
            "tensorflow" in x.__name__ or "tf" in x.__name__ for x in backend
        ):
            return tensorflow_lambdify()

    return _sympy_lambdify(
        expression, symbols, modules=modules, use_cse=use_cse, **kwargs
    )


def _sympy_lambdify(
    expression: sp.Expr,
    symbols: Sequence[sp.Symbol],
    modules: Union[str, tuple, dict],
    printer: Optional[Printer] = None,
    use_cse: bool = False,
    **kwargs: Any,
) -> Callable:
    dummy_replacements = {
        symbol: sp.Symbol(f"z{i}", **symbol.assumptions0)
        for i, symbol in enumerate(symbols)
    }
    expression = expression.xreplace(dummy_replacements)
    dummy_symbols = [dummy_replacements[s] for s in symbols]
    if use_cse:
        kwargs["cse"] = True
    return sp.lambdify(
        dummy_symbols,
        expression,
        modules=modules,
        printer=printer,
        **kwargs,
    )


def fast_lambdify(
    expression: sp.Expr,
    symbols: Sequence[sp.Symbol],
    backend: str,
    *,
    min_complexity: int = 0,
    max_complexity: int,
    **kwargs: Any,
) -> Callable:
    """Speed up :func:`.lambdify` with :func:`.split_expression`.

    For a simple example of the reasoning behind this, see
    :doc:`/usage/faster-lambdify`.
    """
    top_expression, sub_expressions = split_expression(
        expression,
        min_complexity=min_complexity,
        max_complexity=max_complexity,
    )
    if not sub_expressions:
        return lambdify(top_expression, symbols, backend, **kwargs)

    sorted_top_symbols = sorted(sub_expressions, key=lambda s: s.name)
    top_function = lambdify(
        top_expression, sorted_top_symbols, backend, **kwargs
    )
    sub_functions: List[Callable] = []
    for symbol in tqdm(
        iterable=sorted_top_symbols,
        desc="Lambdifying sub-expressions",
        unit="expr",
        disable=not _use_progress_bar(),
    ):
        sub_expression = sub_expressions[symbol]
        sub_function = lambdify(sub_expression, symbols, backend, **kwargs)
        sub_functions.append(sub_function)

    @jit_compile(backend)  # type: ignore[arg-type]
    def recombined_function(*args: Any) -> Any:
        new_args = [sub_function(*args) for sub_function in sub_functions]
        return top_function(*new_args)

    return recombined_function


def split_expression(
    expression: sp.Expr,
    max_complexity: int,
    min_complexity: int = 1,
) -> Tuple[sp.Expr, Dict[sp.Symbol, sp.Expr]]:
    """Split an expression into a 'top expression' and several sub-expressions.

    Replace nodes in the expression tree of a `sympy.Expr
    <sympy.core.expr.Expr>` that lie within a certain complexity range (see
    :meth:`~sympy.core.basic.Basic.count_ops`) with symbols and keep a mapping
    of each to these symbols to the sub-expressions that they replaced.

    .. seealso:: :doc:`/usage/faster-lambdify`
    """
    i = 0
    symbol_mapping: Dict[sp.Symbol, sp.Expr] = {}
    n_operations = sp.count_ops(expression)
    if max_complexity <= 0 or n_operations < max_complexity:
        return expression, symbol_mapping
    progress_bar = tqdm(
        total=n_operations,
        desc="Splitting expression",
        unit="node",
        disable=not _use_progress_bar(),
    )

    def recursive_split(sub_expression: sp.Expr) -> sp.Expr:
        nonlocal i
        for arg in sub_expression.args:
            complexity = sp.count_ops(arg)
            if min_complexity <= complexity <= max_complexity:
                progress_bar.update(n=complexity)
                symbol = sp.Symbol(f"f{i}")
                i += 1
                symbol_mapping[symbol] = arg
                sub_expression = sub_expression.xreplace({arg: symbol})
            else:
                new_arg = recursive_split(arg)
                sub_expression = sub_expression.xreplace({arg: new_arg})
        return sub_expression

    top_expression = recursive_split(expression)
    remaining_symbols = top_expression.free_symbols - set(symbol_mapping)
    symbol_mapping.update({s: s for s in remaining_symbols})
    remainder = progress_bar.total - progress_bar.n
    progress_bar.update(n=remainder)  # pylint crashes if total is set directly
    progress_bar.close()
    return top_expression, symbol_mapping


def _use_progress_bar() -> bool:
    return logging.getLogger().level <= logging.WARNING


def _replace_module(
    mapping: Dict[str, str], old: str, new: str
) -> Dict[str, str]:
    return {
        k: re.sub(fr"^{old}\.(.*)$", fr"{new}.\1", v)
        for k, v in mapping.items()
    }


class _CustomNumPyPrinter(NumPyPrinter):
    def __init__(self) -> None:
        # https://github.com/sympy/sympy/blob/f291f2d/sympy/utilities/lambdify.py#L821-L823
        super().__init__(
            settings={
                "fully_qualified_modules": False,
                "inline": True,
                "allow_unknown_functions": True,
            }
        )
        self._kc = _replace_module(NumPyPrinter._kc, "numpy", self._module)
        self._kf = _replace_module(NumPyPrinter._kf, "numpy", self._module)
        self.printmethod = "_numpycode"  # force using _numpycode methods


class _JaxPrinter(_CustomNumPyPrinter):
    module_imports = {"jax": {"numpy as jnp"}}
    _module = "jnp"


_T = TypeVar("_T")


def _forward_to_numpy_printer(
    class_names: Iterable[str],
) -> Callable[[Type[_T]], Type[_T]]:
    """Decorator for a `~sympy.printing.printer.Printer` class.

    Args:
        class_names: The names of classes that should be printed with their
            :code:`_numpycode()` method.
    """

    def decorator(decorated_class: Type[_T]) -> Type[_T]:
        def _get_numpy_code(self: _T, expr: sp.Expr, *args: Any) -> str:
            return expr._numpycode(self, *args)

        for class_name in class_names:
            method_name = f"_print_{class_name}"
            setattr(decorated_class, method_name, _get_numpy_code)
        return decorated_class

    return decorator


@_forward_to_numpy_printer(
    [
        "ArrayAxisSum",
        "ArrayMultiplication",
        "BoostZ",
        "RotationY",
        "RotationZ",
    ]
)
class _TensorflowPrinter(_CustomNumPyPrinter):
    module_imports = {"tensorflow.experimental": {"numpy as tnp"}}
    _module = "tnp"

    def __init__(self) -> None:
        # https://github.com/sympy/sympy/blob/f1384c2/sympy/printing/printer.py#L21-L72
        super().__init__()
        self.known_functions["ComplexSqrt"] = "sqrt"
        self.printmethod = "_tensorflow_code"<|MERGE_RESOLUTION|>--- conflicted
+++ resolved
@@ -13,12 +13,9 @@
     Optional,
     Sequence,
     Tuple,
-<<<<<<< HEAD
     Type,
     TypeVar,
-=======
     Union,
->>>>>>> 7e2c2afe
 )
 
 import sympy as sp
@@ -36,6 +33,7 @@
     expression: sp.Expr,
     backend: str,
     max_complexity: Optional[int] = None,
+    use_cse: bool = True,
     **kwargs: Any,
 ) -> PositionalArgumentFunction:
     sorted_symbols = sorted(expression.free_symbols, key=lambda s: s.name)
@@ -44,6 +42,7 @@
         symbols=sorted_symbols,
         backend=backend,
         max_complexity=max_complexity,
+        use_cse=use_cse,
         **kwargs,
     )
     return PositionalArgumentFunction(
@@ -56,38 +55,19 @@
     expression: sp.Expr,
     parameters: Mapping[sp.Symbol, ParameterValue],
     backend: str,
+    max_complexity: Optional[int] = None,
     use_cse: bool = True,
-    max_complexity: Optional[int] = None,
     **kwargs: Any,
 ) -> ParametrizedBackendFunction:
     sorted_symbols = sorted(expression.free_symbols, key=lambda s: s.name)
-<<<<<<< HEAD
     lambdified_function = _lambdify_normal_or_fast(
         expression=expression,
         symbols=sorted_symbols,
         backend=backend,
         max_complexity=max_complexity,
-        **kwargs,
-    )
-=======
-    if max_complexity is None:
-        lambdified_function = lambdify(
-            expression=expression,
-            symbols=sorted_symbols,
-            backend=backend,
-            use_cse=use_cse,
-            **kwargs,
-        )
-    else:
-        lambdified_function = fast_lambdify(
-            expression=expression,
-            symbols=sorted_symbols,
-            backend=backend,
-            use_cse=use_cse,
-            max_complexity=max_complexity,
-            **kwargs,
-        )
->>>>>>> 7e2c2afe
+        use_cse=use_cse,
+        **kwargs,
+    )
     return ParametrizedBackendFunction(
         function=lambdified_function,
         argument_order=tuple(map(str, sorted_symbols)),
@@ -101,7 +81,8 @@
     expression: sp.Expr,
     symbols: Sequence[sp.Symbol],
     backend: str,
-    max_complexity: Optional[int] = None,
+    max_complexity: Optional[int],
+    use_cse: bool,
     **kwargs: Any,
 ) -> Callable:
     """Switch between `.lambdify` and `.fast_lambdify`."""
@@ -110,6 +91,7 @@
             expression=expression,
             symbols=symbols,
             backend=backend,
+            use_cse=use_cse,
             **kwargs,
         )
     return fast_lambdify(
@@ -117,6 +99,7 @@
         symbols=symbols,
         backend=backend,
         max_complexity=max_complexity,
+        use_cse=use_cse,
         **kwargs,
     )
 
@@ -159,7 +142,13 @@
 
     def numba_lambdify() -> Callable:
         return jit_compile(backend="numba")(
-            _sympy_lambdify(expression, symbols, modules="numpy", **kwargs)
+            _sympy_lambdify(
+                expression,
+                symbols,
+                use_cse=use_cse,
+                modules="numpy",
+                **kwargs,
+            )
         )
 
     def tensorflow_lambdify() -> Callable:
@@ -195,7 +184,11 @@
             return tensorflow_lambdify()
 
     return _sympy_lambdify(
-        expression, symbols, modules=modules, use_cse=use_cse, **kwargs
+        expression,
+        symbols,
+        modules=modules,
+        use_cse=use_cse,
+        **kwargs,
     )
 
 
@@ -203,8 +196,8 @@
     expression: sp.Expr,
     symbols: Sequence[sp.Symbol],
     modules: Union[str, tuple, dict],
+    use_cse: bool,
     printer: Optional[Printer] = None,
-    use_cse: bool = False,
     **kwargs: Any,
 ) -> Callable:
     dummy_replacements = {
@@ -224,13 +217,14 @@
     )
 
 
-def fast_lambdify(
+def fast_lambdify(  # pylint: disable=too-many-locals
     expression: sp.Expr,
     symbols: Sequence[sp.Symbol],
     backend: str,
     *,
     min_complexity: int = 0,
     max_complexity: int,
+    use_cse: bool = True,
     **kwargs: Any,
 ) -> Callable:
     """Speed up :func:`.lambdify` with :func:`.split_expression`.
@@ -244,11 +238,13 @@
         max_complexity=max_complexity,
     )
     if not sub_expressions:
-        return lambdify(top_expression, symbols, backend, **kwargs)
+        return lambdify(
+            top_expression, symbols, backend, use_cse=use_cse, **kwargs
+        )
 
     sorted_top_symbols = sorted(sub_expressions, key=lambda s: s.name)
     top_function = lambdify(
-        top_expression, sorted_top_symbols, backend, **kwargs
+        top_expression, sorted_top_symbols, backend, use_cse=use_cse, **kwargs
     )
     sub_functions: List[Callable] = []
     for symbol in tqdm(
@@ -258,7 +254,9 @@
         disable=not _use_progress_bar(),
     ):
         sub_expression = sub_expressions[symbol]
-        sub_function = lambdify(sub_expression, symbols, backend, **kwargs)
+        sub_function = lambdify(
+            sub_expression, symbols, backend, use_cse=use_cse, **kwargs
+        )
         sub_functions.append(sub_function)
 
     @jit_compile(backend)  # type: ignore[arg-type]
