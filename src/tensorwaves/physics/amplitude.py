--- conflicted
+++ resolved
@@ -4,11 +4,7 @@
 
 import sympy as sp
 
-<<<<<<< HEAD
-from tensorwaves.interfaces import Function
-=======
 from tensorwaves.interfaces import Function, Model
->>>>>>> d4ac59f0
 
 
 def get_backend_modules(
@@ -37,17 +33,8 @@
     return backend
 
 
-<<<<<<< HEAD
-def lambdify(
-    variables: Tuple[sp.Symbol, ...],
-    expression: sp.Expr,
-    backend: Union[str, tuple, dict],
-) -> Callable:
-    """Wrapper around `~sympy.utilities.lambdify.lambdify`.
-=======
 class SympyModel(Model):
     r"""Full definition of an arbitrary model based on `sympy`.
->>>>>>> d4ac59f0
 
     Note that input for particle physics amplitude models are based on four
     momenta. However, for reasons of convenience, some models may define and
@@ -67,14 +54,6 @@
           intersection of the total input set with the parameter set.
     """
 
-<<<<<<< HEAD
-        return jit(
-            sp.lambdify(
-                variables,
-                expression,
-                modules=backend_modules,
-            )
-=======
     def __init__(
         self,
         expression: sp.Expr,
@@ -88,7 +67,6 @@
                 for symbol in self.__expression.free_symbols
                 if symbol.name not in self.parameters
             }
->>>>>>> d4ac59f0
         )
 
     def lambdify(self, backend: Union[str, tuple, dict]) -> Function:
@@ -107,47 +85,6 @@
                 )
             )
 
-<<<<<<< HEAD
-    return sp.lambdify(
-        variables,
-        expression,
-        modules=backend_modules,
-    )
-
-
-class Intensity(Function):
-    """Implementation of the `~.Function` from a sympy based model.
-
-    For fast evaluations the sympy model is converted into a callable python
-    function via `~sympy.utilities.lambdify.lambdify`, with many possible
-    evaluation backends available.
-
-    Args:
-        model: Complete model description, which can be initialized from
-          a `~expertsystem.amplitude.helicity.HelicityModel`.
-        backend: Choice of backend for fast evaluations. Argument is passed to
-          the `~.lambdify` function.
-    """
-
-    def __init__(
-        self,
-        expression: sp.Expr,
-        parameters: Dict[sp.Symbol, Union[complex, float]],
-        backend: Union[str, tuple, dict] = "numpy",
-    ):
-        full_sympy_model = expression.doit()
-        self.__input_variable_order: Tuple[str, ...] = tuple(
-            x.name for x in full_sympy_model.free_symbols
-        )
-        self.__callable_model = lambdify(
-            tuple(full_sympy_model.free_symbols),
-            full_sympy_model,
-            backend=backend,
-        )
-        self.__parameters: Dict[str, Union[complex, float]] = {
-            s.name: v for s, v in parameters.items()
-        }
-=======
         callable_model: Optional[Callable] = None
         if isinstance(backend, str):
             if backend == "jax":
@@ -180,7 +117,6 @@
         input_variable_order: Tuple[str, ...] = tuple(
             x.name for x in self.__expression.free_symbols
         )
->>>>>>> d4ac59f0
 
         def function_wrapper(dataset: Dict[str, Any]) -> Any:
             return callable_model(  # type: ignore
