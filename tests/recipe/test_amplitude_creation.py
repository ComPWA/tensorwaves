--- conflicted
+++ resolved
@@ -35,21 +35,22 @@
 
     builder = IntensityBuilder(model.particles, kinematics, phsp_sample)
     intensity = builder.create_intensity(model)
-<<<<<<< HEAD
-    assert len(intensity.parameters) == 14
-=======
     assert set(intensity.parameters) == {
+        "Magnitude_J/psi(1S)_to_f(0)(500)_0+gamma_1;f(0)(500)_to_pi0_0+pi0_0;",
+        "Magnitude_J/psi(1S)_to_f(0)(980)_0+gamma_1;f(0)(980)_to_pi0_0+pi0_0;",
+        "MesonRadius_J/psi(1S)",
+        "MesonRadius_f(0)(500)",
+        "MesonRadius_f(0)(980)",
+        "Phase_J/psi(1S)_to_f(0)(500)_0+gamma_1;f(0)(500)_to_pi0_0+pi0_0;",
+        "Phase_J/psi(1S)_to_f(0)(980)_0+gamma_1;f(0)(980)_to_pi0_0+pi0_0;",
+        "Position_J/psi(1S)",
+        "Position_f(0)(500)",
+        "Position_f(0)(980)",
+        "Width_J/psi(1S)",
+        "Width_f(0)(500)",
+        "Width_f(0)(980)",
         "strength_incoherent",
-        "Position_J/psi(1S)",
-        "Width_J/psi(1S)",
-        "MesonRadius_J/psi(1S)",
-        "Magnitude_J/psi(1S)_to_f(0)(980)_0+gamma_1;f(0)(980)_to_pi0_0+pi0_0;",
-        "Phase_J/psi(1S)_to_f(0)(980)_0+gamma_1;f(0)(980)_to_pi0_0+pi0_0;",
-        "Position_f(0)(980)",
-        "Width_f(0)(980)",
-        "MesonRadius_f(0)(980)",
     }
->>>>>>> 06f9d51c
 
 
 def test_canonical(canonical_model: es.AmplitudeModel):
@@ -60,18 +61,19 @@
     phsp_sample = _generate_phsp(model, NUMBER_OF_PHSP_EVENTS)
     builder = IntensityBuilder(particles, kinematics, phsp_sample)
     intensity = builder.create_intensity(model)
-<<<<<<< HEAD
-    assert len(intensity.parameters) == 14
-=======
     assert set(intensity.parameters) == {
+        "Magnitude_J/psi(1S)_to_f(0)(500)_0+gamma_1;f(0)(500)_to_pi0_0+pi0_0;",
+        "Magnitude_J/psi(1S)_to_f(0)(980)_0+gamma_1;f(0)(980)_to_pi0_0+pi0_0;",
+        "MesonRadius_J/psi(1S)",
+        "MesonRadius_f(0)(500)",
+        "MesonRadius_f(0)(980)",
+        "Phase_J/psi(1S)_to_f(0)(500)_0+gamma_1;f(0)(500)_to_pi0_0+pi0_0;",
+        "Phase_J/psi(1S)_to_f(0)(980)_0+gamma_1;f(0)(980)_to_pi0_0+pi0_0;",
+        "Position_J/psi(1S)",
+        "Position_f(0)(500)",
+        "Position_f(0)(980)",
+        "Width_J/psi(1S)",
+        "Width_f(0)(500)",
+        "Width_f(0)(980)",
         "strength_incoherent",
-        "Position_J/psi(1S)",
-        "Width_J/psi(1S)",
-        "MesonRadius_J/psi(1S)",
-        "Magnitude_J/psi(1S)_to_f(0)(980)_0+gamma_1;f(0)(980)_to_pi0_0+pi0_0;",
-        "Phase_J/psi(1S)_to_f(0)(980)_0+gamma_1;f(0)(980)_to_pi0_0+pi0_0;",
-        "Position_f(0)(980)",
-        "Width_f(0)(980)",
-        "MesonRadius_f(0)(980)",
-    }
->>>>>>> 06f9d51c
+    }