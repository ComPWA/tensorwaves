--- conflicted
+++ resolved
@@ -1,22 +1,14 @@
 # pylint: disable=invalid-name, redefined-outer-name
 
 import math
-from typing import Dict, Set
 
-import attr
 import numpy as np
 import pytest
 import sympy as sp
 
 from tensorwaves.estimator import SympyUnbinnedNLL
 from tensorwaves.optimizer.minuit import Minuit2
-
-
-@attr.s(auto_attribs=True)
-class SympyModel:
-    expression: sp.Expr
-    parameters: Dict[sp.Symbol, float]
-    variables: Set[sp.Symbol] = attr.ib(factory=set)
+from tensorwaves.physics.amplitude import SympyModel
 
 
 def gaussian(mu_: float, sigma_: float) -> SympyModel:
@@ -27,10 +19,6 @@
             mu: mu_,
             sigma: sigma_,
         },
-<<<<<<< HEAD
-        variables={x},
-=======
->>>>>>> d4ac59f0
     )
 
 
@@ -66,10 +54,6 @@
             mu2: mu_2,
             sigma2: sigma_2,
         },
-<<<<<<< HEAD
-        variables={x},
-=======
->>>>>>> d4ac59f0
     )
 
 
@@ -161,8 +145,7 @@
     model: SympyModel, dataset: dict, true_params: dict, phsp_dataset: dict
 ):
     estimator = SympyUnbinnedNLL(
-        model.expression,
-        model.parameters,
+        model,
         dataset,
         phsp_dataset,
         phsp_volume=6.0,
