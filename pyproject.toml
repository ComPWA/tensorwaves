[build-system]
build-backend = "setuptools.build_meta"
requires = [
    "setuptools>=61.2",
    "setuptools_scm",
]

[project]
authors = [{name = "Common Partial Wave Analysis", email = "compwa-admin@ep1.rub.de"}]
classifiers = [
    "Development Status :: 4 - Beta",
    "Intended Audience :: Developers",
    "Intended Audience :: Education",
    "Intended Audience :: Science/Research",
    "License :: OSI Approved :: GNU General Public License v3 or later (GPLv3+)",
    "Natural Language :: English",
    "Operating System :: OS Independent",
    "Programming Language :: Python :: 3.10",
    "Programming Language :: Python :: 3.11",
    "Programming Language :: Python :: 3.12",
    "Programming Language :: Python :: 3.8",
    "Programming Language :: Python :: 3.9",
    "Programming Language :: Python",
    "Topic :: Scientific/Engineering :: Physics",
    "Topic :: Scientific/Engineering",
    "Typing :: Typed",
]
dependencies = [
    "PyYAML >=5.1", # https://stackoverflow.com/a/55171433
    "attrs >=20.1.0", # https://www.attrs.org/en/stable/api.html#next-gen
    "iminuit >=2.0",
    "numpy",
    "sympy >=1.9", # lambdify cse
    "tqdm >=4.24.0", # autonotebook
]
description = "Python fitter package for multiple computational back-ends"
dynamic = ["version"]
keywords = [
    "HEP",
    "PWA",
    "amplitude analysis",
    "partial wave analysis",
    "particle physics",
    "physics",
    "tensorflow",
]
license = {text = "GPLv3 or later"}
maintainers = [{email = "compwa-admin@ep1.rub.de"}]
name = "tensorwaves"
requires-python = ">=3.8"

[project.optional-dependencies]
all = [
    "tensorwaves[jax]",
    "tensorwaves[numba]",
    "tensorwaves[pwa]",
    "tensorwaves[scipy]",
    "tensorwaves[tensorflow]",
    "tensorwaves[viz]",
]
dev = [
    "sphinx-autobuild",
    "tensorwaves[all]",
    "tensorwaves[doc]",
    "tensorwaves[jupyter]",
    "tensorwaves[sty]",
    "tensorwaves[test]",
    "tox >=1.9", # for skip_install, use_develop
]
doc = [
    "Sphinx >=3",
    "ipympl",
    "jupyter",
    "matplotlib",
    "myst-nb >=0.14", # nb_ configuration prefixes
    "pandas",
    "sphinx-api-relink >=0.0.4",
    "sphinx-book-theme",
    "sphinx-codeautolink[ipython]",
    "sphinx-comments",
    "sphinx-copybutton",
    "sphinx-design",
    "sphinx-thebe",
    "sphinx-togglebutton",
    "sphobjinv",
    "tensorwaves[all]",
]
jax = [
    "jax",
    "jaxlib",
]
jupyter = [
    "black",
    "isort",
    "jupyterlab",
    "jupyterlab-code-formatter",
    "jupyterlab-git",
    "jupyterlab-lsp",
    "jupyterlab-myst",
    "python-lsp-ruff",
    "python-lsp-server[rope]",
    "tensorwaves[doc]",
]
numba = [
    "numba",
]
phasespace = [
    "tensorwaves[phsp]",
]
phsp = [
    "phasespace[tf] >=1.7.0",
    "tensorwaves[tensorflow]",
]
pwa = [
    "ampform >=0.12.0", # https://github.com/ComPWA/ampform/pull/177
    "tensorwaves[phsp]",
]
scipy = [
    "scipy >=1",
]
sty = [
    "mypy >=0.570", # attrs support
    "pre-commit >=1.4.0",
    "ruff",
    "tensorwaves[types]",
]
tensorflow = [
    "tensorwaves[tf]",
]
test = [
    "ampform >=0.13", # https://github.com/ComPWA/ampform/issues/208
    "nbmake",
    "pyarrow", # https://github.com/pandas-dev/pandas/issues/54466
    "pytest-benchmark",
    "pytest-cov",
    "pytest-xdist",
    "tensorwaves[test-types]",
]
test-types = [
    "ipython", # test _repr_pretty_
    "pytest",
    "pytest-mock >=3.3.0",
]
tf = [
    "tensorflow !=2.15.0.post1", # https://github.com/ComPWA/tensorwaves/actions/runs/7147814088/job/19467965144?pr=509
    "tensorflow >=2.4", # tensorflow.experimental.numpy
    'tensorflow <2.12; python_version <"3.9.0"',
]
types = [
    "sphinx-api-relink >=0.0.4",
    "tensorwaves[jax]",
    "tensorwaves[pwa]",
    "tensorwaves[test-types]",
    "types-PyYAML",
    "types-requests",
    "types-tensorflow",
    "types-tqdm",
]
viz = [
    "graphviz",
]

[project.readme]
content-type = "text/markdown"
file = "README.md"

[project.urls]
Changelog = "https://github.com/ComPWA/tensorwaves/releases"
Documentation = "https://tensorwaves.rtfd.io"
Source = "https://github.com/ComPWA/tensorwaves"
Tracker = "https://github.com/ComPWA/tensorwaves/issues"

[tool.setuptools]
include-package-data = false
package-dir = {"" = "src"}

[tool.setuptools.package-data]
tensorwaves = ["py.typed"]

[tool.setuptools.packages.find]
namespaces = false
where = ["src"]

[tool.setuptools_scm]
write_to = "src/tensorwaves/version.py"

<<<<<<< HEAD
[tool.black]
exclude = '''
/(
    .*\.egg-info
    | .*build
    | \.eggs
    | \.git
    | \.pytest_cache
    | \.tox
    | \.venv
    | \.vscode
    | dist
)/
'''
include = '\.pyi?$'
preview = true
target-version = [
    "py310",
    "py311",
    "py312",
    "py38",
    "py39",
]

=======
>>>>>>> 4c10317a
[tool.coverage.run]
branch = true
source = ["src"]

[tool.mypy]
disallow_incomplete_defs = true
disallow_untyped_defs = true
exclude = "_build"
show_error_codes = true
warn_unused_configs = true

[[tool.mypy.overrides]]
check_untyped_defs = true
disallow_incomplete_defs = false
disallow_untyped_defs = false
module = ["benchmarks.*", "tests.*"]

[[tool.mypy.overrides]]
ignore_errors = true
module = ["typings.*"]

[[tool.mypy.overrides]]
ignore_missing_imports = true
module = ["iminuit.*"]

[[tool.mypy.overrides]]
ignore_missing_imports = true
module = ["numba.*"]

[[tool.mypy.overrides]]
ignore_missing_imports = true
module = ["phasespace"]

[[tool.mypy.overrides]]
ignore_missing_imports = true
module = ["scipy.optimize"]

[[tool.mypy.overrides]]
ignore_missing_imports = true
module = ["tensorflow.python.ops.numpy_ops"]

[tool.pyright]
exclude = [
    "**/.git",
    "**/.ipynb_checkpoints",
    "**/.mypy_cache",
    "**/.pytest_cache",
    "**/.tox",
    "**/__pycache__",
    "**/_build",
]
reportArgumentType = false
reportAttributeAccessIssue = false
reportGeneralTypeIssues = false
reportMissingParameterType = false
reportMissingTypeArgument = false
reportMissingTypeStubs = false
reportOperatorIssue = false
reportPrivateImportUsage = false
reportReturnType = false
reportUnboundVariable = false
reportUnknownArgumentType = false
reportUnknownLambdaType = false
reportUnknownMemberType = false
reportUnknownParameterType = false
reportUnknownVariableType = false
reportUnnecessaryComparison = true
reportUnnecessaryIsInstance = false
reportUnusedClass = true
reportUnusedFunction = true
reportUnusedImport = true
reportUnusedVariable = true
typeCheckingMode = "strict"

[tool.pytest.ini_options]
addopts = ["--color=yes"]
filterwarnings = [
    "error",
    "ignore: `np.bool8` is a deprecated alias for `np.bool_`.*:DeprecationWarning",
    "ignore:.* is deprecated and will be removed in Pillow 10.*:DeprecationWarning",
    "ignore:.*Using or importing the ABCs.*:DeprecationWarning",
    "ignore:.*the imp module is deprecated in favour of importlib.*:DeprecationWarning",
    "ignore:Passing a schema to Validator.iter_errors is deprecated.*:DeprecationWarning",
    "ignore:Please use `spmatrix` from the `scipy.sparse` namespace.*:DeprecationWarning",
    "ignore:The .* argument to NotebookFile is deprecated.*:pytest.PytestRemovedIn8Warning",
    "ignore:The distutils package is deprecated and slated for removal.*:DeprecationWarning",
    "ignore:divide by zero encountered in divide:RuntimeWarning",
    "ignore:divide by zero encountered in true_divide:RuntimeWarning",
    "ignore:invalid value encountered in .*:RuntimeWarning",
    "ignore:ml_dtypes\\.float8.*:DeprecationWarning",
    "ignore:module 'sre_constants' is deprecated:DeprecationWarning",
    "ignore:numpy.ufunc size changed, may indicate binary incompatibility.*:RuntimeWarning",
    "ignore:os\\.fork\\(\\) was called\\. os\\.fork\\(\\) is incompatible with multithreaded code, and JAX is multithreaded, so this will likely lead to a deadlock\\.:RuntimeWarning",
    "ignore:unclosed .*:ResourceWarning",
]
markers = ["slow: marks tests as slow (select with '-m slow')"]
norecursedirs = [
    ".ipynb_checkpoints",
    ".virtual_documents",
    "_build",
    "docs/api",
    "tests/output",
]
testpaths = [
    "benchmarks",
    "src",
    "tests",
]

[tool.ruff]
extend-exclude = ["typings"]
extend-include = ["*.ipynb"]
preview = true
show-fixes = true
src = [
    "src",
    "tests",
]
target-version = "py38"

[tool.ruff.format]
docstring-code-format = true
line-ending = "lf"

[tool.ruff.lint]
extend-select = [
    "A",
    "B",
    "BLE",
    "C4",
    "C90",
    "D",
    "EM",
    "ERA",
    "FA",
    "I",
    "ICN",
    "INP",
    "ISC",
    "N",
    "NPY",
    "PGH",
    "PIE",
    "PL",
    "Q",
    "RET",
    "RSE",
    "RUF",
    "S",
    "SIM",
    "T20",
    "TCH",
    "TID",
    "TRY",
    "UP",
    "YTT",
]
ignore = [
    "C408",
    "D101",
    "D102",
    "D103",
    "D105",
    "D107",
    "D203",
    "D213",
    "D407",
    "D416",
    "E501",
    "ISC001",
    "PLW1514",
    "RUF012",
    "S307",
    "SIM108",
]
task-tags = ["cspell"]

[tool.ruff.lint.isort]
split-on-trailing-comma = false

[tool.ruff.lint.per-file-ignores]
"*.ipynb" = [
    "B018",
    "C90",
    "D",
    "E402",
    "E703",
    "F404",
    "N806",
    "N816",
    "PLR09",
    "PLR2004",
    "PLW0602",
    "PLW0603",
    "S101",
    "S301",
    "S403",
    "T20",
    "TCH00",
]
"*docs/usage/faster-lambdify.ipynb" = [
    "F401",
    "F821",
]
"benchmarks/*" = [
    "D",
    "PLC0415",
    "PLR0913",
    "PLR0917",
    "PLR2004",
    "PLR6301",
    "S101",
]
"docs/*" = [
    "E402",
    "INP001",
    "S101",
    "S113",
    "T201",
]
"docs/conf.py" = [
    "A001",
    "D100",
    "S404",
]
"setup.py" = ["D100"]
"src/tensorwaves/function/_backend.py" = ["PLC0415"]
"src/tensorwaves/function/sympy/__init__.py" = ["PLC0415"]
"tests/*" = [
    "D",
    "INP001",
    "PGH001",
    "PLC0415",
    "PLC2701",
    "PLR0913",
    "PLR0914",
    "PLR0917",
    "PLR2004",
    "PLR6301",
    "S101",
    "T20",
]

[tool.ruff.lint.pydocstyle]
convention = "google"

[tool.ruff.lint.pylint]
allow-dunder-method-names = [
    "_repr_pretty_",
]

[tool.tomlsort]
all = false
ignore_case = true
in_place = true
sort_first = [
    "build-system",
    "project",
    "tool.setuptools",
    "tool.setuptools_scm",
]
sort_table_keys = true
spaces_indent_inline_array = 4
trailing_comma_inline_array = true<|MERGE_RESOLUTION|>--- conflicted
+++ resolved
@@ -184,33 +184,6 @@
 [tool.setuptools_scm]
 write_to = "src/tensorwaves/version.py"
 
-<<<<<<< HEAD
-[tool.black]
-exclude = '''
-/(
-    .*\.egg-info
-    | .*build
-    | \.eggs
-    | \.git
-    | \.pytest_cache
-    | \.tox
-    | \.venv
-    | \.vscode
-    | dist
-)/
-'''
-include = '\.pyi?$'
-preview = true
-target-version = [
-    "py310",
-    "py311",
-    "py312",
-    "py38",
-    "py39",
-]
-
-=======
->>>>>>> 4c10317a
 [tool.coverage.run]
 branch = true
 source = ["src"]
