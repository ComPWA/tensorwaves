--- conflicted
+++ resolved
@@ -16,11 +16,7 @@
   },
   {
    "cell_type": "markdown",
-   "metadata": {
-    "jupyter": {
-     "source_hidden": true
-    }
-   },
+   "metadata": {},
    "source": [
     "```{note}\n",
     "We first load the relevant data from the previous steps.\n",
@@ -139,15 +135,8 @@
    "source": [
     "initial_parameters = {\n",
     "    \"Phase_J/psi(1S)_to_f(0)(1500)_0+gamma_1;f(0)(1500)_to_pi0_0+pi0_0;\": 0.0,\n",
-<<<<<<< HEAD
     "    \"Width_f(0)(500)\": 0.12,\n",
-    "    \"Mass_f(0)(1710)\": 1.8,\n",
-=======
-    "    \"Width_f(0)(500)\": 0.1,\n",
-    "    \"Position_f(0)(980)\": 0.9,\n",
-    "    \"Position_f(0)(1500)\": 1.55,\n",
     "    \"Position_f(0)(1710)\": 1.8,\n",
->>>>>>> 06f9d51c
     "    \"Width_f(0)(1710)\": 0.3,\n",
     "}"
    ]
@@ -211,11 +200,7 @@
   },
   {
    "cell_type": "markdown",
-   "metadata": {
-    "jupyter": {
-     "source_hidden": true
-    }
-   },
+   "metadata": {},
    "source": [
     "```{toggle}\n",
     "To define your own callback, create a class that inherits from the {class}`~.Callback` class and feed it to the {class}`.Minuit2` constructor.\n",
@@ -437,7 +422,7 @@
     "    \"function_call\",\n",
     "    [\n",
     "        \"Phase_J/psi(1S)_to_f(0)(1500)_0+gamma_1;f(0)(1500)_to_pi0_0+pi0_0;\",\n",
-    "        \"Mass_f(0)(1710)\",\n",
+    "        \"Position_f(0)(1710)\",\n",
     "        \"Width_f(0)(1710)\",\n",
     "    ],\n",
     ");"
