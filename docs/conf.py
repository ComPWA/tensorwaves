# type: ignore

"""Configuration file for the Sphinx documentation builder.

This file only contains a selection of the most common options. For a full
list see the documentation:
https://www.sphinx-doc.org/en/master/usage/configuration.html
"""

import os
import shutil
import subprocess

from pkg_resources import get_distribution

# -- Project information -----------------------------------------------------
project = "TensorWaves"
package = "tensorwaves"
repo_name = "tensorwaves"
copyright = "2020, ComPWA"
author = "Common Partial Wave Analysis"

if os.path.exists(f"../src/{package}/version.py"):
    __release = get_distribution(package).version
    version = ".".join(__release.split(".")[:3])

# -- Generate API skeleton ----------------------------------------------------
shutil.rmtree("api", ignore_errors=True)
subprocess.call(
    " ".join(
        [
            "sphinx-apidoc",
            f"../src/{package}/",
            "-o api/",
            "--force",
            "--no-toc",
            "--templatedir _templates",
            "--separate",
        ]
    ),
    shell=True,
)

# -- Convert sphinx object inventory -----------------------------------------
subprocess.call("sphobjinv convert -o zlib tensorflow.txt", shell=True)


# -- General configuration ---------------------------------------------------
master_doc = "index.md"
source_suffix = {
    ".ipynb": "myst-nb",
    ".md": "myst-nb",
    ".rst": "restructuredtext",
}

# The master toctree document.
master_doc = "index"
modindex_common_prefix = [
    f"{package}.",
]

extensions = [
    "myst_nb",
    "sphinx.ext.autodoc",
    "sphinx.ext.autosectionlabel",
    "sphinx.ext.doctest",
    "sphinx.ext.intersphinx",
    "sphinx.ext.mathjax",
    "sphinx.ext.napoleon",
    "sphinx.ext.viewcode",
    "sphinx_copybutton",
    "sphinx_panels",
    "sphinx_thebe",
    "sphinx_togglebutton",
]
exclude_patterns = [
    "**.ipynb_checkpoints",
    "*build",
    "adr*",
    "tests",
]

# General sphinx settings
add_module_names = False
autodoc_default_options = {
    "members": True,
    "undoc-members": True,
    "show-inheritance": True,
    "special-members": ", ".join(
        [
            "__call__",
            "__eq__",
        ]
    ),
}
html_copy_source = True  # needed for download notebook button
html_favicon = "_static/favicon.ico"
html_show_copyright = False
html_show_sourcelink = False
html_show_sphinx = False
html_sourcelink_suffix = ""
html_theme = "sphinx_book_theme"
html_theme_options = {
    "repository_url": f"https://github.com/ComPWA/{repo_name}",
    "repository_branch": "stable",
    "path_to_docs": "docs",
    "use_download_button": True,
    "use_edit_page_button": True,
    "use_issues_button": True,
    "use_repository_button": True,
    "launch_buttons": {
        "binderhub_url": "https://mybinder.org",
        "colab_url": "https://colab.research.google.com",
        "notebook_interface": "jupyterlab",
        "thebe": True,
        "thebelab": True,
    },
    "theme_dev_mode": True,
}
html_title = "TensorWaves"
pygments_style = "sphinx"
todo_include_todos = False
viewcode_follow_imported_members = True

# Cross-referencing configuration
default_role = "py:obj"
primary_domain = "py"
nitpicky = True  # warn if cross-references are missing
nitpick_ignore = [
    ("py:class", "tensorflow.keras.losses.Loss"),
    ("py:class", "tensorflow.python.keras.losses.Loss"),
    ("py:obj", "Loss"),
]

# Intersphinx settings
intersphinx_mapping = {
    "expertsystem": (
<<<<<<< HEAD
        "https://pwa.readthedocs.io/projects/expertsystem/en/sympy",
=======
        "https://pwa.readthedocs.io/projects/expertsystem/en/0.6.10",
>>>>>>> cf9a1f54
        None,
    ),
    "iminuit": ("https://iminuit.readthedocs.io/en/stable", None),
    "matplotlib": ("https://matplotlib.org", None),
    "mypy": ("https://mypy.readthedocs.io/en/stable", None),
    "numpy": ("https://numpy.org/doc/stable", None),
    "pandas": ("https://pandas.pydata.org/pandas-docs/stable", None),
    "pwa": ("https://pwa.readthedocs.io", None),
    "pycompwa": ("https://compwa.github.io", None),
    "python": ("https://docs.python.org/3", None),
    "sympy": ("https://docs.sympy.org/latest", None),
    "tensorflow": (
        "https://www.tensorflow.org/api_docs/python",
        "tensorflow.inv",
    ),
    "tox": ("https://tox.readthedocs.io/en/stable", None),
}

# Settings for autosectionlabel
autosectionlabel_prefix_document = True

# Settings for copybutton
copybutton_prompt_is_regexp = True
copybutton_prompt_text = r">>> |\.\.\. "  # doctest

# Settings for linkcheck
linkcheck_anchors = False

# Settings for myst_nb
execution_timeout = -1
nb_output_stderr = "remove"
nb_render_priority = {
    "html": (
        "application/vnd.jupyter.widget-view+json",
        "application/javascript",
        "text/html",
        "image/svg+xml",
        "image/png",
        "image/jpeg",
        "text/markdown",
        "text/latex",
        "text/plain",
    )
}
nb_render_priority["doctest"] = nb_render_priority["html"]

jupyter_execute_notebooks = "off"
if "EXECUTE_NB" in os.environ or "READTHEDOCS" in os.environ:
    print("\033[93;1mWill run Jupyter notebooks!\033[0m")
    jupyter_execute_notebooks = "force"

# Settings for myst-parser
myst_enable_extensions = [
    "amsmath",
    "colon_fence",
    "dollarmath",
    "smartquotes",
]
myst_update_mathjax = False

# Settings for Thebe cell output
thebe_config = {
    "repository_url": html_theme_options["repository_url"],
    "repository_branch": html_theme_options["repository_branch"],
}<|MERGE_RESOLUTION|>--- conflicted
+++ resolved
@@ -135,11 +135,7 @@
 # Intersphinx settings
 intersphinx_mapping = {
     "expertsystem": (
-<<<<<<< HEAD
-        "https://pwa.readthedocs.io/projects/expertsystem/en/sympy",
-=======
-        "https://pwa.readthedocs.io/projects/expertsystem/en/0.6.10",
->>>>>>> cf9a1f54
+        "https://pwa.readthedocs.io/projects/expertsystem/en/0.7.0a0",
         None,
     ),
     "iminuit": ("https://iminuit.readthedocs.io/en/stable", None),
