--- conflicted
+++ resolved
@@ -43,11 +43,7 @@
       - id: trailing-whitespace
 
   - repo: https://github.com/ComPWA/repo-maintenance
-<<<<<<< HEAD
-    rev: 0.0.164
-=======
     rev: 0.0.167
->>>>>>> 9a607df7
     hooks:
       - id: check-dev-files
         args:
@@ -65,11 +61,7 @@
           - --extras-require=doc,jax,pwa,viz
 
   - repo: https://github.com/nbQA-dev/nbQA
-<<<<<<< HEAD
     rev: 1.6.1
-=======
-    rev: 1.5.3
->>>>>>> 9a607df7
     hooks:
       - id: nbqa-black
         additional_dependencies:
@@ -127,11 +119,7 @@
           - python
 
   - repo: https://github.com/pycqa/isort
-<<<<<<< HEAD
-    rev: 5.11.4
-=======
     rev: 5.12.0
->>>>>>> 9a607df7
     hooks:
       - id: isort
 
